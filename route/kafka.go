--- conflicted
+++ resolved
@@ -70,11 +70,9 @@
 		key = newKey
 	}
 
-<<<<<<< HEAD
-	err := k.Writer.WriteMessages(k.ctx, kafka.Message{Key: key, Value: []byte(dp.String())})
-=======
+
 	err := k.Writer.WriteMessages(k.ctx, kafka.Message{Key: key, Value: []byte(dp.String()), Headers: getKafkaHeader(dp.Tags)})
->>>>>>> 248eb792
+
 	if err != nil {
 		k.logger.Error("error writing to kafka", zap.Error(err))
 		k.rm.Errors.WithLabelValues(err.Error())
